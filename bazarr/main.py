--- conflicted
+++ resolved
@@ -1,8 +1,4 @@
-<<<<<<< HEAD
 # coding=utf-8
-=======
-bazarr_version = '0.6.9.5'
->>>>>>> af73fdf9
 
 import gc
 import sys
@@ -16,26 +12,23 @@
 import hashlib
 import urllib
 import warnings
+import queueconfig
 
 from get_args import args
 from init import *
 from update_db import *
 from notifier import update_notifier
-<<<<<<< HEAD
-=======
-update_notifier()
-
-import queueconfig
-
->>>>>>> af73fdf9
 from get_settings import get_general_settings, get_proxy_settings
 from logger import configure_logging, empty_log
-from cherrypy.wsgiserver import CherryPyWSGIServer
+from gevent.pywsgi import WSGIServer
+from geventwebsocket import WebSocketError
+from geventwebsocket.handler import WebSocketHandler
+#from cherrypy.wsgiserver import CherryPyWSGIServer
 from io import BytesIO
 from six import text_type
 from beaker.middleware import SessionMiddleware
 from cork import Cork
-from bottle import route, run, template, static_file, request, redirect, response, HTTPError, app, hook
+from bottle import route, run, template, static_file, request, redirect, response, HTTPError, app, hook, abort
 from datetime import datetime, timedelta
 from get_languages import load_language_in_db, language_from_alpha3
 from get_providers import load_providers, get_providers, get_providers_auth
@@ -59,7 +52,7 @@
 gc.enable()
 update_notifier()
 
-bazarr_version = '0.6.9'
+bazarr_version = '0.6.9.5'
 configure_logging(get_general_settings()[4] or args.debug)
 
 if get_proxy_settings()[0] != 'None':
@@ -72,11 +65,6 @@
     os.environ['HTTPS_PROXY'] = str(proxy)
     os.environ['NO_PROXY'] = str(get_proxy_settings()[5])
 
-<<<<<<< HEAD
-=======
-from bottle import route, run, template, static_file, request, redirect, response, HTTPError, app, hook, abort
-import bottle
->>>>>>> af73fdf9
 bottle.TEMPLATE_PATH.insert(0, os.path.join(os.path.dirname(__file__), '../views/'))
 if "PYCHARM_HOSTED" in os.environ:
     bottle.debug(True)
@@ -84,8 +72,6 @@
 else:
     bottle.ERROR_PAGE_TEMPLATE = bottle.ERROR_PAGE_TEMPLATE.replace('if DEBUG and', 'if')
 
-<<<<<<< HEAD
-=======
 # Install gevent under user directory if it'S not already available. This one is required to use websocket.
 try:
     import gevent
@@ -100,31 +86,6 @@
         stop_file.close()
         os._exit(0)
 
-from gevent.pywsgi import WSGIServer
-from geventwebsocket import WebSocketError
-from geventwebsocket.handler import WebSocketHandler
-#from cherrypy.wsgiserver import CherryPyWSGIServer
-
-from beaker.middleware import SessionMiddleware
-from cork import Cork
-from json import dumps
-import itertools
-import operator
-import pretty
-from datetime import datetime, timedelta
-from io import BytesIO
-import math
-import ast
-import hashlib
-import time
-import urllib
-import platform
-from six import text_type
-import apprise
-
-from get_languages import load_language_in_db, language_from_alpha3
-from get_providers import load_providers, get_providers, get_providers_auth
->>>>>>> af73fdf9
 load_providers()
 
 # Reset restart required warning on start
@@ -269,13 +230,8 @@
     settings_general = get_general_settings()
     settings_sonarr = get_sonarr_settings()
     settings_radarr = get_radarr_settings()
-<<<<<<< HEAD
-
-    return template('wizard', __file__=__file__, bazarr_version=bazarr_version, settings_general=settings_general,
-=======
-    
+
     return template('wizard', bazarr_version=bazarr_version, settings_general=settings_general,
->>>>>>> af73fdf9
                     settings_languages=settings_languages, settings_providers=settings_providers,
                     settings_sonarr=settings_sonarr, settings_radarr=settings_radarr, base_url=base_url)
 
@@ -617,13 +573,9 @@
     c.execute("SELECT code2, name FROM table_settings_languages WHERE enabled = 1")
     languages = c.fetchall()
     c.close()
-<<<<<<< HEAD
-    output = template('serieseditor', __file__=__file__, bazarr_version=bazarr_version, rows=data, languages=languages,
+    output = template('serieseditor', bazarr_version=bazarr_version, rows=data, languages=languages,
                       missing_count=missing_count, base_url=base_url, single_language=single_language,
                       current_port=port)
-=======
-    output = template('serieseditor', bazarr_version=bazarr_version, rows=data, languages=languages, missing_count=missing_count, base_url=base_url, single_language=single_language, current_port=port)
->>>>>>> af73fdf9
     return output
 
 
@@ -755,14 +707,9 @@
     for key, season in itertools.groupby(episodes, operator.itemgetter(2)):
         seasons_list.append(list(season))
 
-<<<<<<< HEAD
-    return template('episodes', __file__=__file__, bazarr_version=bazarr_version, no=no, details=series_details,
+    return template('episodes', bazarr_version=bazarr_version, no=no, details=series_details,
                     languages=languages, seasons=seasons_list, url_sonarr_short=url_sonarr_short, base_url=base_url,
                     tvdbid=tvdbid, number=number, current_port=port)
-
-=======
-    return template('episodes', bazarr_version=bazarr_version, no=no, details=series_details, languages=languages, seasons=seasons_list, url_sonarr_short=url_sonarr_short, base_url=base_url, tvdbid=tvdbid, number=number, current_port=port)
->>>>>>> af73fdf9
 
 @route(base_url + 'movies')
 @custom_auth_basic(check_credentials)
@@ -791,13 +738,9 @@
     c.execute("SELECT code2, name FROM table_settings_languages WHERE enabled = 1")
     languages = c.fetchall()
     c.close()
-<<<<<<< HEAD
-    output = template('movies', __file__=__file__, bazarr_version=bazarr_version, rows=data, languages=languages,
+    output = template('movies', bazarr_version=bazarr_version, rows=data, languages=languages,
                       missing_count=missing_count, page=page, max_page=max_page, base_url=base_url,
                       single_language=single_language, page_size=page_size, current_port=port)
-=======
-    output = template('movies', bazarr_version=bazarr_version, rows=data, languages=languages, missing_count=missing_count, page=page, max_page=max_page, base_url=base_url, single_language=single_language, page_size=page_size, current_port=port)
->>>>>>> af73fdf9
     return output
 
 
@@ -821,13 +764,9 @@
     c.execute("SELECT code2, name FROM table_settings_languages WHERE enabled = 1")
     languages = c.fetchall()
     c.close()
-<<<<<<< HEAD
-    output = template('movieseditor', __file__=__file__, bazarr_version=bazarr_version, rows=data, languages=languages,
+    output = template('movieseditor', bazarr_version=bazarr_version, rows=data, languages=languages,
                       missing_count=missing_count, base_url=base_url, single_language=single_language,
                       current_port=port)
-=======
-    output = template('movieseditor', bazarr_version=bazarr_version, rows=data, languages=languages, missing_count=missing_count, base_url=base_url, single_language=single_language, current_port=port)
->>>>>>> af73fdf9
     return output
 
 
@@ -917,14 +856,9 @@
     languages = c.execute("SELECT code2, name FROM table_settings_languages WHERE enabled = 1").fetchall()
     c.close()
 
-<<<<<<< HEAD
-    return template('movie', __file__=__file__, bazarr_version=bazarr_version, no=no, details=movies_details,
+    return template('movie', bazarr_version=bazarr_version, no=no, details=movies_details,
                     languages=languages, url_radarr_short=url_radarr_short, base_url=base_url, tmdbid=tmdbid,
                     current_port=port)
-
-=======
-    return template('movie', bazarr_version=bazarr_version, no=no, details=movies_details, languages=languages, url_radarr_short=url_radarr_short, base_url=base_url, tmdbid=tmdbid, current_port=port)
->>>>>>> af73fdf9
 
 @route(base_url + 'scan_disk/<no:int>', method='GET')
 @custom_auth_basic(check_credentials)
@@ -1015,14 +949,9 @@
     data = c.fetchall()
     c.close()
     data = reversed(sorted(data, key=operator.itemgetter(4)))
-<<<<<<< HEAD
-    return template('historyseries', __file__=__file__, bazarr_version=bazarr_version, rows=data, row_count=row_count,
+    return template('historyseries', bazarr_version=bazarr_version, rows=data, row_count=row_count,
                     page=page, max_page=max_page, stats=stats, base_url=base_url, page_size=page_size,
                     current_port=port)
-
-=======
-    return template('historyseries', bazarr_version=bazarr_version, rows=data, row_count=row_count, page=page, max_page=max_page, stats=stats, base_url=base_url, page_size=page_size, current_port=port)
->>>>>>> af73fdf9
 
 @route(base_url + 'historymovies')
 @custom_auth_basic(check_credentials)
@@ -1062,14 +991,9 @@
     data = c.fetchall()
     c.close()
     data = reversed(sorted(data, key=operator.itemgetter(2)))
-<<<<<<< HEAD
-    return template('historymovies', __file__=__file__, bazarr_version=bazarr_version, rows=data, row_count=row_count,
+    return template('historymovies', bazarr_version=bazarr_version, rows=data, row_count=row_count,
                     page=page, max_page=max_page, stats=stats, base_url=base_url, page_size=page_size,
                     current_port=port)
-
-=======
-    return template('historymovies', bazarr_version=bazarr_version, rows=data, row_count=row_count, page=page, max_page=max_page, stats=stats, base_url=base_url, page_size=page_size, current_port=port)
->>>>>>> af73fdf9
 
 @route(base_url + 'wanted')
 @custom_auth_basic(check_credentials)
@@ -1106,14 +1030,9 @@
         (page_size, offset,))
     data = c.fetchall()
     c.close()
-<<<<<<< HEAD
-    return template('wantedseries', __file__=__file__, bazarr_version=bazarr_version, rows=data,
+    return template('wantedseries', bazarr_version=bazarr_version, rows=data,
                     missing_count=missing_count, page=page, max_page=max_page, base_url=base_url, page_size=page_size,
                     current_port=port)
-
-=======
-    return template('wantedseries', bazarr_version=bazarr_version, rows=data, missing_count=missing_count, page=page, max_page=max_page, base_url=base_url, page_size=page_size, current_port=port)
->>>>>>> af73fdf9
 
 @route(base_url + 'wantedmovies')
 @custom_auth_basic(check_credentials)
@@ -1143,14 +1062,9 @@
         (page_size, offset,))
     data = c.fetchall()
     c.close()
-<<<<<<< HEAD
-    return template('wantedmovies', __file__=__file__, bazarr_version=bazarr_version, rows=data,
+    return template('wantedmovies', bazarr_version=bazarr_version, rows=data,
                     missing_count=missing_count, page=page, max_page=max_page, base_url=base_url, page_size=page_size,
                     current_port=port)
-
-=======
-    return template('wantedmovies', bazarr_version=bazarr_version, rows=data, missing_count=missing_count, page=page, max_page=max_page, base_url=base_url, page_size=page_size, current_port=port)
->>>>>>> af73fdf9
 
 @route(base_url + 'wanted_search_missing_subtitles')
 @custom_auth_basic(check_credentials)
@@ -1185,16 +1099,11 @@
     settings_sonarr = get_sonarr_settings()
     settings_radarr = get_radarr_settings()
 
-<<<<<<< HEAD
-    return template('settings', __file__=__file__, bazarr_version=bazarr_version, settings_general=settings_general,
+    return template('settings', bazarr_version=bazarr_version, settings_general=settings_general,
                     settings_proxy=settings_proxy, settings_auth=settings_auth, settings_languages=settings_languages,
                     settings_providers=settings_providers, settings_sonarr=settings_sonarr,
                     settings_radarr=settings_radarr, settings_notifier=settings_notifier, base_url=base_url,
                     current_port=port)
-
-=======
-    return template('settings', bazarr_version=bazarr_version, settings_general=settings_general, settings_proxy=settings_proxy, settings_auth=settings_auth, settings_languages=settings_languages, settings_providers=settings_providers, settings_sonarr=settings_sonarr, settings_radarr=settings_radarr, settings_notifier=settings_notifier, base_url=base_url, current_port=port)
->>>>>>> af73fdf9
 
 @route(base_url + 'save_settings', method='POST')
 @custom_auth_basic(check_credentials)
@@ -1629,36 +1538,18 @@
         releases = ast.literal_eval(f.read())
 
     import platform
-    use_sonarr = get_general_settings()[12]
     url_sonarr = get_sonarr_settings()[6]
     apikey_sonarr = get_sonarr_settings()[4]
     sv = url_sonarr + "/api/system/status?apikey=" + apikey_sonarr
-<<<<<<< HEAD
-    try:
-        sonarr_version = requests.get(sv, timeout=15, verify=False).json()['version']
-    except:
-        sonarr_version = ''
-=======
     sonarr_version = ''
     if use_sonarr:
         try:
             sonarr_version = requests.get(sv, timeout=15, verify=False).json()['version']
         except:
             pass
->>>>>>> af73fdf9
-
-    use_radarr = get_general_settings()[13]
+
     url_radarr = get_radarr_settings()[6]
     apikey_radarr = get_radarr_settings()[4]
-<<<<<<< HEAD
-    sv = url_radarr + "/api/system/status?apikey=" + apikey_radarr
-    try:
-        radarr_version = requests.get(sv, timeout=15, verify=False).json()['version']
-    except:
-        radarr_version = ''
-
-    return template('system', __file__=__file__, bazarr_version=bazarr_version,
-=======
     rv = url_radarr + "/api/system/status?apikey=" + apikey_radarr
     radarr_version = ''
     if use_radarr:
@@ -1669,7 +1560,6 @@
 
 
     return template('system', bazarr_version=bazarr_version,
->>>>>>> af73fdf9
                     sonarr_version=sonarr_version, radarr_version=radarr_version,
                     operating_system=platform.platform(), python_version=platform.python_version(),
                     config_dir=args.config_dir, bazarr_dir=os.path.normcase(os.getcwd()),
@@ -1963,8 +1853,6 @@
         return dict(status=True, version=result)
 
 
-<<<<<<< HEAD
-=======
 @route(base_url + 'test_notification/<protocol>/<provider:path>', method='GET')
 @custom_auth_basic(check_credentials)
 def test_notification(protocol, provider):
@@ -1995,8 +1883,7 @@
         except WebSocketError:
             break
 
-import warnings
->>>>>>> af73fdf9
+
 # Mute DeprecationWarning
 warnings.simplefilter("ignore", DeprecationWarning)
 
