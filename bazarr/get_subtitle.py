# coding=utf-8

import os
import sys
import sqlite3
import ast
import logging
import operator
import subprocess
import time
import cPickle as pickle
import codecs
import types
import re
import subliminal
import subliminal_patch
from datetime import datetime, timedelta
from subzero.language import Language
from subzero.video import parse_video
from subliminal import region, score as subliminal_scores, \
    list_subtitles, Episode, Movie
from subliminal_patch.core import SZAsyncProviderPool, download_best_subtitles, save_subtitles, download_subtitles, \
    list_all_subtitles
from subliminal_patch.score import compute_score
from subliminal.refiners.tvdb import series_re
from get_languages import language_from_alpha3, alpha2_from_alpha3, alpha3_from_alpha2, language_from_alpha2
from config import settings
from helper import path_replace, path_replace_movie, path_replace_reverse, \
    path_replace_reverse_movie, pp_replace, get_target_folder, force_unicode
from list_subtitles import store_subtitles, list_missing_subtitles, store_subtitles_movie, list_missing_subtitles_movies
from utils import history_log, history_log_movie
from notifier import send_notifications, send_notifications_movie
from get_providers import get_providers, get_providers_auth, provider_throttle, provider_pool
from get_args import args
from queueconfig import notifications

# configure the cache

# fixme: do this inside a setup routine
region.configure('dogpile.cache.memory')


def get_video(path, title, sceneName, use_scenename, providers=None, media_type="movie"):
    """
    Construct `Video` instance
    :param path: path to video
    :param title: series/movie title
    :param sceneName: sceneName
    :param use_scenename: use sceneName
    :param providers: provider list for selective hashing
    :param media_type: movie/series
    :return: `Video` instance
    """
    hints = {"title": title, "type": "movie" if media_type == "movie" else "episode"}
    dont_use_actual_file = False
    original_path = path
    original_name = os.path.basename(path)
    if sceneName != "None" and use_scenename:
        # use the sceneName but keep the folder structure for better guessing
        path = os.path.join(os.path.dirname(path), sceneName + os.path.splitext(path)[1])
        dont_use_actual_file = True
    if providers:
        try:
            video = parse_video(path, hints=hints, providers=providers, dry_run=dont_use_actual_file)
            video.used_scene_name = dont_use_actual_file
            video.original_name = original_name
            video.original_path = original_path
            refine_from_db(original_path,video)
            logging.debug('BAZARR is using those video object properties: %s', vars(video))
            return video
        
        except:
            logging.exception("BAZARR Error trying to get video information for this file: " + path)
    else:
        logging.info("BAZARR All providers are throttled")
        return None


def get_scores(video, media_type, min_score_movie_perc=60 * 100 / 120.0, min_score_series_perc=240 * 100 / 360.0,
               min_score_special_ep=180 * 100 / 360.0):
    """
    Get score range for a video.
    :param video: `Video` instance
    :param media_type: movie/series
    :param min_score_movie_perc: Percentage of max score for min score of movies
    :param min_score_series_perc: Percentage of max score for min score of series
    :param min_score_special_ep: Percentage of max score for min score of series special episode
    :return: tuple(min_score, max_score, set(scores))
    """
    max_score = 120.0
    min_score = max_score * min_score_movie_perc / 100.0
    scores = subliminal_scores.movie_scores.keys()
    if media_type == "series":
        max_score = 360.0
        min_score = max_score * min_score_series_perc / 100.0
        scores = subliminal_scores.episode_scores.keys()
        if video.is_special:
            min_score = max_score * min_score_special_ep / 100.0
    
    return min_score, max_score, set(scores)


def download_subtitle(path, language, hi, forced, providers, providers_auth, sceneName, title, media_type, forced_minimum_score=None, is_upgrade=False):
    # fixme: supply all missing languages, not only one, to hit providers only once who support multiple languages in
    #  one query

    logging.debug('BAZARR Searching subtitles for this file: ' + path)
    if hi == "True":
        hi = True
    else:
        hi = False
    language_set = set()

    if not isinstance(language, types.ListType):
        language = [language]

    if forced == "True":
        providers_auth['podnapisi']['only_foreign'] = True
        providers_auth['subscene']['only_foreign'] = True
        providers_auth['opensubtitles']['only_foreign'] = True
    else:
        providers_auth['podnapisi']['only_foreign'] = False
        providers_auth['subscene']['only_foreign'] = False
        providers_auth['opensubtitles']['only_foreign'] = False

    for l in language:
        if l == 'pob':
            lang_obj = Language('por', 'BR')
            if forced == "True":
                lang_obj = Language.rebuild(lang_obj, forced=True)
        else:
            lang_obj = Language(l)
            if forced == "True":
                lang_obj = Language.rebuild(lang_obj, forced=True)
        language_set.add(lang_obj)
    
    use_scenename = settings.general.getboolean('use_scenename')
    minimum_score = settings.general.minimum_score
    minimum_score_movie = settings.general.minimum_score_movie
    use_postprocessing = settings.general.getboolean('use_postprocessing')
    postprocessing_cmd = settings.general.postprocessing_cmd
    single = settings.general.getboolean('single_language')
    
    # todo:
    """
    AsyncProviderPool:
    implement:
        blacklist=None,
        pre_download_hook=None,
        post_download_hook=None,
        language_hook=None
    """
    
    video = get_video(path, title, sceneName, use_scenename, providers=providers, media_type=media_type)
    if video:
        min_score, max_score, scores = get_scores(video, media_type, min_score_movie_perc=int(minimum_score_movie),
                                                  min_score_series_perc=int(minimum_score))

        if providers:
            if forced_minimum_score:
                min_score = int(forced_minimum_score) + 1
            downloaded_subtitles = download_best_subtitles({video}, language_set, int(min_score), hi,
                                                           providers=providers,
                                                           provider_configs=providers_auth,
                                                           pool_class=provider_pool(),
                                                           compute_score=compute_score,
                                                           throttle_time=None,  # fixme
                                                           blacklist=None,  # fixme
                                                           throttle_callback=provider_throttle,
                                                           pre_download_hook=None,  # fixme
                                                           post_download_hook=None,  # fixme
                                                           language_hook=None)  # fixme
        else:
            downloaded_subtitles = None
            logging.info("BAZARR All providers are throttled")
        
        saved_any = False
        if downloaded_subtitles:
            for video, subtitles in downloaded_subtitles.iteritems():
                if not subtitles:
                    continue
                
                try:
                    fld = get_target_folder(path)
                    chmod = int(settings.general.chmod, 8) if not sys.platform.startswith('win') and settings.general.getboolean('chmod_enabled') else None
                    saved_subtitles = save_subtitles(video.original_path, subtitles, single=single,
                                                     tags=None,  # fixme
                                                     directory=fld,
                                                     chmod=chmod,
                                                     # formats=("srt", "vtt")
                                                     path_decoder=force_unicode
                                                     )
                except Exception as e:
                    logging.exception('BAZARR Error saving subtitles file to disk for this file:' + path)
                    pass
                else:
                    saved_any = True
                    for subtitle in saved_subtitles:
                        downloaded_provider = subtitle.provider_name
                        if subtitle.language == 'pt-BR':
                            downloaded_language_code3 = 'pob'
                        else:
                            downloaded_language_code3 = subtitle.language.alpha3
                        downloaded_language = language_from_alpha3(downloaded_language_code3)
                        downloaded_language_code2 = alpha2_from_alpha3(downloaded_language_code3)
                        downloaded_path = subtitle.storage_path
                        logging.debug('BAZARR Subtitles file saved to disk: ' + downloaded_path)
                        if is_upgrade:
                            action = "upgraded"
                        else:
                            action = "downloaded"
                        if video.used_scene_name:
                            message = downloaded_language + " subtitles " + action + " from " + downloaded_provider + " with a score of " + unicode(
                                round(subtitle.score * 100 / max_score, 2)) + "% using this scene name: " + sceneName
                        else:
                            message = downloaded_language + " subtitles " + action + " from " + downloaded_provider + " with a score of " + unicode(
                                round(subtitle.score * 100 / max_score, 2)) + "% using filename guessing."
                        
                        if use_postprocessing is True:
                            command = pp_replace(postprocessing_cmd, path, downloaded_path, downloaded_language,
                                                 downloaded_language_code2, downloaded_language_code3)
                            try:
                                if os.name == 'nt':
                                    codepage = subprocess.Popen("chcp", shell=True, stdout=subprocess.PIPE,
                                                                stderr=subprocess.PIPE)
                                    # wait for the process to terminate
                                    out_codepage, err_codepage = codepage.communicate()
                                    encoding = out_codepage.split(':')[-1].strip()
                                
                                process = subprocess.Popen(command, shell=True, stdout=subprocess.PIPE,
                                                           stderr=subprocess.PIPE)
                                # wait for the process to terminate
                                out, err = process.communicate()
                                
                                if os.name == 'nt':
                                    out = out.decode(encoding)
                            
                            except:
                                if out == "":
                                    logging.error(
                                        'BAZARR Post-processing result for file ' + path + ' : Nothing returned from command execution')
                                else:
                                    logging.error('BAZARR Post-processing result for file ' + path + ' : ' + out)
                            else:
                                if out == "":
                                    logging.info(
                                        'BAZARR Post-processing result for file ' + path + ' : Nothing returned from command execution')
                                else:
                                    logging.info('BAZARR Post-processing result for file ' + path + ' : ' + out)
                        
                        # fixme: support multiple languages at once
                        if media_type == 'series':
                            reversed_path = path_replace_reverse(path)
                        else:
                            reversed_path = path_replace_reverse_movie(path)

                        return message, reversed_path, downloaded_language_code2, downloaded_provider, subtitle.score
        
        if not saved_any:
            logging.debug('BAZARR No subtitles were found for this file: ' + path)
            return None
    logging.debug('BAZARR Ended searching subtitles for file: ' + path)


def manual_search(path, language, hi, forced, providers, providers_auth, sceneName, title, media_type):
    logging.debug('BAZARR Manually searching subtitles for this file: ' + path)

    final_subtitles = []
    
    if hi == "True":
        hi = True
    else:
        hi = False
    language_set = set()

    if forced == "True":
        providers_auth['podnapisi']['only_foreign'] = True
        providers_auth['subscene']['only_foreign'] = True
        providers_auth['opensubtitles']['only_foreign'] = True
    else:
        providers_auth['podnapisi']['only_foreign'] = False
        providers_auth['subscene']['only_foreign'] = False
        providers_auth['opensubtitles']['only_foreign'] = False

    for lang in ast.literal_eval(language):
        lang = alpha3_from_alpha2(lang)
        if lang == 'pob':
            lang_obj = Language('por', 'BR')
            if forced == "True":
                lang_obj = Language.rebuild(lang_obj, forced=True)
        else:
            lang_obj = Language(lang)
            if forced == "True":
                lang_obj = Language.rebuild(lang_obj, forced=True)
        language_set.add(lang_obj)
    
    use_scenename = settings.general.getboolean('use_scenename')
    minimum_score = settings.general.minimum_score
    minimum_score_movie = settings.general.minimum_score_movie
    use_postprocessing = settings.general.getboolean('use_postprocessing')
    postprocessing_cmd = settings.general.postprocessing_cmd
    
    video = get_video(path, title, sceneName, use_scenename, providers=providers, media_type=media_type)
    if video:
        min_score, max_score, scores = get_scores(video, media_type, min_score_movie_perc=int(minimum_score_movie),
                                                  min_score_series_perc=int(minimum_score))
        
        try:
            if providers:
                subtitles = list_all_subtitles([video], language_set,
                                               providers=providers,
                                               provider_configs=providers_auth,
                                               throttle_callback=provider_throttle,
                                               language_hook=None)  # fixme
            else:
                subtitles = []
                logging.info("BAZARR All providers are throttled")
        except Exception as e:
            logging.exception("BAZARR Error trying to get subtitle list from provider for this file: " + path)
        else:
            subtitles_list = []
            
            for s in subtitles[video]:
                try:
                    matches = s.get_matches(video)
                except AttributeError:
                    continue
                
                # skip wrong season/episodes
                if media_type == "series":
                    can_verify_series = True
                    if not s.hash_verifiable and "hash" in matches:
                        can_verify_series = False
                    
                    if can_verify_series and not {"series", "season", "episode"}.issubset(matches):
                        logging.debug(u"BAZARR Skipping %s, because it doesn't match our series/episode", s)
                        continue

                score = compute_score(matches, s, video, hearing_impaired=hi)
                not_matched = scores - matches
                s.score = score
                
                subtitles_list.append(
                    dict(score=round((score / max_score * 100), 2),
                         language=str(s.language), hearing_impaired=str(s.hearing_impaired),
                         provider=s.provider_name,
                         subtitle=codecs.encode(pickle.dumps(s.make_picklable()), "base64").decode(),
                         url=s.page_link, matches=list(matches), dont_matches=list(not_matched)))
            
            final_subtitles = sorted(subtitles_list, key=lambda x: x['score'], reverse=True)
            logging.debug('BAZARR ' + str(len(final_subtitles)) + " subtitles have been found for this file: " + path)
            logging.debug('BAZARR Ended searching subtitles for this file: ' + path)
    return final_subtitles


def manual_download_subtitle(path, language, hi, forced, subtitle, provider, providers_auth, sceneName, title, media_type):
    logging.debug('BAZARR Manually downloading subtitles for this file: ' + path)
    
    subtitle = pickle.loads(codecs.decode(subtitle.encode(), "base64"))
    use_scenename = settings.general.getboolean('use_scenename')
    use_postprocessing = settings.general.getboolean('use_postprocessing')
    postprocessing_cmd = settings.general.postprocessing_cmd
    single = settings.general.getboolean('single_language')
    video = get_video(path, title, sceneName, use_scenename, providers={provider}, media_type=media_type)
    if video:
        min_score, max_score, scores = get_scores(video, media_type)
        try:
            if provider:
                download_subtitles([subtitle], providers={provider}, provider_configs=providers_auth,
                                   pool_class=provider_pool(), throttle_callback=provider_throttle)
                logging.debug('BAZARR Subtitles file downloaded for this file:' + path)
            else:
                logging.info("BAZARR All providers are throttled")
                return None
        except Exception as e:
            logging.exception('BAZARR Error downloading subtitles for this file ' + path)
            return None
        else:
            if not subtitle.is_valid():
                logging.exception('BAZARR No valid subtitles file found for this file: ' + path)
                return
            logging.debug('BAZARR Subtitles file downloaded for this file:' + path)
            try:
                score = round(subtitle.score / max_score * 100, 2)
                fld = get_target_folder(path)
                chmod = int(settings.general.chmod, 8) if not sys.platform.startswith('win') and settings.general.getboolean('chmod_enabled') else None
                saved_subtitles = save_subtitles(video.original_path, [subtitle], single=single,
                                                 tags=None,  # fixme
                                                 directory=fld,
                                                 chmod=chmod,
                                                 # formats=("srt", "vtt")
                                                 path_decoder=force_unicode)
            
            except Exception as e:
                logging.exception('BAZARR Error saving subtitles file to disk for this file:' + path)
                return
            else:
                if saved_subtitles:
                    for saved_subtitle in saved_subtitles:
                        downloaded_provider = saved_subtitle.provider_name
                        if saved_subtitle.language == 'pt-BR':
                            downloaded_language_code3 = 'pob'
                        else:
                            downloaded_language_code3 = subtitle.language.alpha3
                        downloaded_language = language_from_alpha3(downloaded_language_code3)
                        downloaded_language_code2 = alpha2_from_alpha3(downloaded_language_code3)
                        downloaded_path = saved_subtitle.storage_path
                        logging.debug('BAZARR Subtitles file saved to disk: ' + downloaded_path)
                        message = downloaded_language + " subtitles downloaded from " + downloaded_provider + " with a score of " + unicode(
                            score) + "% using manual search."
                        
                        if use_postprocessing is True:
                            command = pp_replace(postprocessing_cmd, path, downloaded_path, downloaded_language,
                                                 downloaded_language_code2, downloaded_language_code3)
                            try:
                                if os.name == 'nt':
                                    codepage = subprocess.Popen("chcp", shell=True, stdout=subprocess.PIPE,
                                                                stderr=subprocess.PIPE)
                                    # wait for the process to terminate
                                    out_codepage, err_codepage = codepage.communicate()
                                    encoding = out_codepage.split(':')[-1].strip()
                                
                                process = subprocess.Popen(command, shell=True, stdout=subprocess.PIPE,
                                                           stderr=subprocess.PIPE)
                                # wait for the process to terminate
                                out, err = process.communicate()
                                
                                if os.name == 'nt':
                                    out = out.decode(encoding)
                            
                            except:
                                if out == "":
                                    logging.error(
                                        'BAZARR Post-processing result for file ' + path + ' : Nothing returned from command execution')
                                else:
                                    logging.error('BAZARR Post-processing result for file ' + path + ' : ' + out)
                            else:
                                if out == "":
                                    logging.info(
                                        'BAZARR Post-processing result for file ' + path + ' : Nothing returned from command execution')
                                else:
                                    logging.info('BAZARR Post-processing result for file ' + path + ' : ' + out)

                        if media_type == 'series':
                            reversed_path = path_replace_reverse(path)
                        else:
                            reversed_path = path_replace_reverse_movie(path)

                        return message, reversed_path, downloaded_language_code2, downloaded_provider, subtitle.score
                else:
                    logging.error(
                        "BAZARR Tried to manually download a subtitles for file: " + path + " but we weren't able to do (probably throttled by " + str(
                            subtitle.provider_name) + ". Please retry later or select a subtitles from another provider.")
                    return None
    logging.debug('BAZARR Ended manually downloading subtitles for file: ' + path)


def series_download_subtitles(no):
    if settings.sonarr.getboolean('only_monitored'):
        monitored_only_query_string = ' AND monitored = "True"'
    else:
        monitored_only_query_string = ""
    
    conn_db = sqlite3.connect(os.path.join(args.config_dir, 'db', 'bazarr.db'), timeout=30)
    c_db = conn_db.cursor()
    episodes_details = c_db.execute(
        'SELECT path, missing_subtitles, sonarrEpisodeId, scene_name FROM table_episodes WHERE sonarrSeriesId = ? AND missing_subtitles != "[]"' + monitored_only_query_string,
        (no,)).fetchall()
    series_details = c_db.execute("SELECT hearing_impaired, title, forced FROM table_shows WHERE sonarrSeriesId = ?",
                                  (no,)).fetchone()
    c_db.close()
    
    providers_list = get_providers()
    providers_auth = get_providers_auth()
    
    count_episodes_details = len(episodes_details)

    for i, episode in enumerate(episodes_details, 1):
        for language in ast.literal_eval(episode[1]):
            if language is not None:
                notifications.write(msg='Searching for series subtitles...', queue='get_subtitle', item=i, length=count_episodes_details)
                result = download_subtitle(path_replace(episode[0]), str(alpha3_from_alpha2(language)),
                                            series_details[0], series_details[2], providers_list, 
                                            providers_auth, str(episode[3]), series_details[1], 'series')
                if result is not None:
                    message = result[0]
                    path = result[1]
                    language_code = result[2]
                    provider = result[3]
                    score = result[4]
                    store_subtitles(path_replace(episode[0]))
                    history_log(1, no, episode[2], message, path, language_code, provider, score)
                    send_notifications(no, episode[2], message)
    list_missing_subtitles(no)

    if count_episodes_details:
        notifications.write(msg='Searching completed. Please reload the page.', type='success', duration='permanent', button='refresh', queue='get_subtitle')


def episode_download_subtitles(no):
    if settings.sonarr.getboolean('only_monitored'):
        monitored_only_query_string = ' AND monitored = "True"'
    else:
        monitored_only_query_string = ""

    conn_db = sqlite3.connect(os.path.join(args.config_dir, 'db', 'bazarr.db'), timeout=30)
    c_db = conn_db.cursor()
    episodes_details = c_db.execute(
        'SELECT table_episodes.path, table_episodes.missing_subtitles, table_episodes.sonarrEpisodeId, table_episodes.scene_name, table_shows.hearing_impaired, table_shows.title, table_shows.sonarrSeriesId FROM table_episodes INNER JOIN table_shows on table_shows.sonarrSeriesId = table_episodes.sonarrSeriesId WHERE table_episodes.sonarrEpisodeId = ?' + monitored_only_query_string, (no,)).fetchall()
    c_db.close()

    providers_list = get_providers()
    providers_auth = get_providers_auth()

    for episode in episodes_details:
        for language in ast.literal_eval(episode[1]):
            if language is not None:
                notifications.write(msg='Searching for ' + str(
                    language_from_alpha2(language)) + ' subtitles for this episode: ' + path_replace(episode[0]),
                                    queue='get_subtitle')
                result = download_subtitle(path_replace(episode[0]), str(alpha3_from_alpha2(language)),
                                           episode[4], providers_list, providers_auth, str(episode[3]),
                                           episode[5], 'series')
                if result is not None:
                    message = result[0]
                    path = result[1]
                    language_code = result[2]
                    provider = result[3]
                    score = result[4]
                    store_subtitles(path_replace(episode[0]))
                    history_log(1, episode[6], episode[2], message, path, language_code, provider, score)
                    send_notifications(episode[6], episode[2], message)

        list_missing_subtitles(episode[6])


def movies_download_subtitles(no):
    conn_db = sqlite3.connect(os.path.join(args.config_dir, 'db', 'bazarr.db'), timeout=30)
    c_db = conn_db.cursor()
    movie = c_db.execute(
        "SELECT path, missing_subtitles, radarrId, sceneName, hearing_impaired, title, forced FROM table_movies WHERE radarrId = ?",
        (no,)).fetchone()
    c_db.close()

    providers_list = get_providers()
    providers_auth = get_providers_auth()
    
    count_movie = len(ast.literal_eval(movie[1]))

    for i, language in enumerate(ast.literal_eval(movie[1]), 1):
        if language is not None:
            notifications.write(msg='Searching for movies subtitles', queue='get_subtitle', item=i, length=count_movie)
            result = download_subtitle(path_replace_movie(movie[0]), str(alpha3_from_alpha2(language)), movie[4],
                                        movie[6], providers_list, providers_auth, str(movie[3]), movie[5], 'movie')
            if result is not None:
                message = result[0]
                path = result[1]
                language_code = result[2]
                provider = result[3]
                score = result[4]
                store_subtitles_movie(path_replace_movie(movie[0]))
                history_log_movie(1, no, message, path, language_code, provider, score)
                send_notifications_movie(no, message)
    list_missing_subtitles_movies(no)

    if count_movie:
        notifications.write(msg='Searching completed. Please reload the page.', type='success', duration='permanent', button='refresh', queue='get_subtitle')


def wanted_download_subtitles(path, l, count_episodes):
    conn_db = sqlite3.connect(os.path.join(args.config_dir, 'db', 'bazarr.db'), timeout=30)
    c_db = conn_db.cursor()
    episodes_details = c_db.execute(
        "SELECT table_episodes.path, table_episodes.missing_subtitles, table_episodes.sonarrEpisodeId, table_episodes.sonarrSeriesId, table_shows.hearing_impaired, table_episodes.scene_name, table_episodes.failedAttempts, table_shows.title, table_shows.forced FROM table_episodes INNER JOIN table_shows on table_shows.sonarrSeriesId = table_episodes.sonarrSeriesId WHERE table_episodes.path = ? AND missing_subtitles != '[]'",
        (path_replace_reverse(path),)).fetchall()
    c_db.close()
    
    providers_list = get_providers()
    providers_auth = get_providers_auth()
    
    for episode in episodes_details:
        attempt = episode[6]
        if type(attempt) == unicode:
            attempt = ast.literal_eval(attempt)
        for language in ast.literal_eval(episode[1]):
            if attempt is None:
                attempt = []
                attempt.append([language, time.time()])
            else:
                att = zip(*attempt)[0]
                if language not in att:
                    attempt.append([language, time.time()])
            
            conn_db = sqlite3.connect(os.path.join(args.config_dir, 'db', 'bazarr.db'), timeout=30)
            c_db = conn_db.cursor()
            c_db.execute('UPDATE table_episodes SET failedAttempts = ? WHERE sonarrEpisodeId = ?',
                         (unicode(attempt), episode[2]))
            conn_db.commit()
            c_db.close()
            
            for i in range(len(attempt)):
                if attempt[i][0] == language:
                    if search_active(attempt[i][1]):
                        notifications.write(msg='Searching for series subtitles...', queue='get_subtitle', item=l, length=count_episodes)
                        result = download_subtitle(path_replace(episode[0]), str(alpha3_from_alpha2(language)),
                                                    episode[4], episode[8], providers_list, providers_auth,
                                                    str(episode[5]), episode[7], 'series')
                        if result is not None:
                            message = result[0]
                            path = result[1]
                            language_code = result[2]
                            provider = result[3]
                            score = result[4]
                            store_subtitles(path_replace(episode[0]))
                            list_missing_subtitles(episode[3])
                            history_log(1, episode[3], episode[2], message, path, language_code, provider, score)
                            send_notifications(episode[3], episode[2], message)
                    else:
                        logging.debug(
                            'BAZARR Search is not active for episode ' + episode[0] + ' Language: ' + attempt[i][0])


def wanted_download_subtitles_movie(path, l, count_movies):
    conn_db = sqlite3.connect(os.path.join(args.config_dir, 'db', 'bazarr.db'), timeout=30)
    c_db = conn_db.cursor()
    movies_details = c_db.execute(
        "SELECT path, missing_subtitles, radarrId, radarrId, hearing_impaired, sceneName, failedAttempts, title, forced FROM table_movies WHERE path = ? AND missing_subtitles != '[]'",
        (path_replace_reverse_movie(path),)).fetchall()
    c_db.close()
    
    providers_list = get_providers()
    providers_auth = get_providers_auth()
    
    for movie in movies_details:
        attempt = movie[6]
        if type(attempt) == unicode:
            attempt = ast.literal_eval(attempt)
        for language in ast.literal_eval(movie[1]):
            if attempt is None:
                attempt = []
                attempt.append([language, time.time()])
            else:
                att = zip(*attempt)[0]
                if language not in att:
                    attempt.append([language, time.time()])
            
            conn_db = sqlite3.connect(os.path.join(args.config_dir, 'db', 'bazarr.db'), timeout=30)
            c_db = conn_db.cursor()
            c_db.execute('UPDATE table_movies SET failedAttempts = ? WHERE radarrId = ?', (unicode(attempt), movie[2]))
            conn_db.commit()
            c_db.close()
            
            for i in range(len(attempt)):
                if attempt[i][0] == language:
                    if search_active(attempt[i][1]) is True:
                        notifications.write(msg='Searching for movies subtitles...', queue='get_subtitle', item=l, length=count_movies)
                        result = download_subtitle(path_replace_movie(movie[0]), str(alpha3_from_alpha2(language)),
                                                    movie[4], movie[8], providers_list, providers_auth, str(movie[5]),
                                                    movie[7], 'movie')
                        if result is not None:
                            message = result[0]
                            path = result[1]
                            language_code = result[2]
                            provider = result[3]
                            score = result[4]
                            store_subtitles_movie(path_replace_movie(movie[0]))
                            list_missing_subtitles_movies(movie[3])
                            history_log_movie(1, movie[3], message, path, language_code, provider, score)
                            send_notifications_movie(movie[3], message)
                    else:
                        logging.info(
                            'BAZARR Search is not active for movie ' + movie[0] + ' Language: ' + attempt[i][0])


def wanted_search_missing_subtitles():
    db = sqlite3.connect(os.path.join(args.config_dir, 'db', 'bazarr.db'), timeout=30)
    db.create_function("path_substitution", 1, path_replace)
    db.create_function("path_substitution_movie", 1, path_replace_movie)
    c = db.cursor()

    if settings.sonarr.getboolean('only_monitored'):
        monitored_only_query_string_sonarr = ' AND monitored = "True"'
    else:
        monitored_only_query_string_sonarr = ""
    
    if settings.radarr.getboolean('only_monitored'):
        monitored_only_query_string_radarr = ' AND monitored = "True"'
    else:
        monitored_only_query_string_radarr = ""

    c.execute(
        "SELECT path_substitution(path) FROM table_episodes WHERE missing_subtitles != '[]'" + monitored_only_query_string_sonarr)
    episodes = c.fetchall()
    
    c.execute(
        "SELECT path_substitution_movie(path) FROM table_movies WHERE missing_subtitles != '[]'" + monitored_only_query_string_radarr)
    movies = c.fetchall()
    
    c.close()
    providers = get_providers()
    if settings.general.getboolean('use_sonarr'):
        if providers:
            count_episodes= len(episodes)
            for i, episode in enumerate(episodes, 1):
                wanted_download_subtitles(episode[0], i, count_episodes)
        else:
            notifications.write(msg='BAZARR All providers are throttled', queue='get_subtitle', duration='long')
            logging.info("BAZARR All providers are throttled")
    
    if settings.general.getboolean('use_radarr'):
        if providers:
            count_movies = len(movies)
            for i, movie in enumerate(movies, 1):
                wanted_download_subtitles_movie(movie[0], i, count_movies)
        else:
            notifications.write(msg='BAZARR All providers are throttled', queue='get_subtitle', duration='long')
            logging.info("BAZARR All providers are throttled")
    
    logging.info('BAZARR Finished searching for missing subtitles. Check histories for more information.')

    notifications.write(msg='Searching completed. Please reload the page.', type='success', duration='permanent', button='refresh', queue='get_subtitle')


def search_active(timestamp):
    if settings.general.getboolean('adaptive_searching'):
        search_deadline = timedelta(weeks=3)
        search_delta = timedelta(weeks=1)
        aa = datetime.fromtimestamp(float(timestamp))
        attempt_datetime = datetime.strptime(str(aa).split(".")[0], '%Y-%m-%d %H:%M:%S')
        attempt_search_deadline = attempt_datetime + search_deadline
        today = datetime.today()
        attempt_age_in_days = (today.date() - attempt_search_deadline.date()).days
        if today.date() <= attempt_search_deadline.date():
            return True
        elif attempt_age_in_days % search_delta.days == 0:
            return True
        else:
            return False
    else:
        return True


def refine_from_db(path, video):
    if isinstance(video, Episode):
        db = sqlite3.connect(os.path.join(args.config_dir, 'db', 'bazarr.db'), timeout=30)
        c = db.cursor()
        data = c.execute("SELECT table_shows.title, table_episodes.season, table_episodes.episode, table_episodes.title, table_shows.year, table_shows.tvdbId, table_shows.alternateTitles, table_episodes.format, table_episodes.resolution, table_episodes.video_codec, table_episodes.audio_codec FROM table_episodes INNER JOIN table_shows on table_shows.sonarrSeriesId = table_episodes.sonarrSeriesId WHERE table_episodes.path = ?", (unicode(path_replace_reverse(path)),)).fetchone()
        db.close()
        if data:
            video.series, year, country = series_re.match(data[0]).groups()
            video.season = int(data[1])
            video.episode = int(data[2])
            video.title = data[3]
            if data[4]:
                if int(data[4]) > 0: video.year = int(data[4])
            video.series_tvdb_id = int(data[5])
            video.alternative_series = ast.literal_eval(data[6])
            if not video.format:
                video.format = str(data[7])
            if not video.resolution:
                video.resolution = str(data[8])
            if not video.video_codec:
                if data[9]: video.video_codec = data[9]
            if not video.audio_codec:
                if data[10]: video.audio_codec = data[10]
    elif isinstance(video, Movie):
        db = sqlite3.connect(os.path.join(args.config_dir, 'db', 'bazarr.db'), timeout=30)
        c = db.cursor()
        data = c.execute("SELECT title, year, alternativeTitles, format, resolution, video_codec, audio_codec, imdbId FROM table_movies WHERE path = ?", (unicode(path_replace_reverse_movie(path)),)).fetchone()
        db.close()
        if data:
            video.title = re.sub(r'(\(\d\d\d\d\))' , '', data[0])
            if data[1]:
                if int(data[1]) > 0: video.year = int(data[1])
            if data[7]: video.imdb_id = data[7]
            video.alternative_titles = ast.literal_eval(data[2])
            if not video.format:
                if data[3]: video.format = data[3]
            if not video.resolution:
                if data[4]: video.resolution = data[4]
            if not video.video_codec:
                if data[5]: video.video_codec = data[5]
            if not video.audio_codec:
                if data[6]: video.audio_codec = data[6]

    return video


def upgrade_subtitles():
    days_to_upgrade_subs = settings.general.days_to_upgrade_subs
    minimum_timestamp = ((datetime.now() - timedelta(days=int(days_to_upgrade_subs))) -
                         datetime(1970, 1, 1)).total_seconds()

    if settings.general.getboolean('upgrade_manual'):
        query_actions = [1, 2, 3]
    else:
        query_actions = [1, 3]

    db = sqlite3.connect(os.path.join(args.config_dir, 'db', 'bazarr.db'), timeout=30)
    c = db.cursor()
    episodes_list = c.execute("""SELECT table_history.video_path, table_history.language, table_history.score,
                                        table_shows.hearing_impaired, table_episodes.scene_name, table_episodes.title,
                                        table_episodes.sonarrSeriesId, table_episodes.sonarrEpisodeId,
                                        MAX(table_history.timestamp), table_shows.languages, table_shows.forced
                                   FROM table_history
                             INNER JOIN table_shows on table_shows.sonarrSeriesId = table_history.sonarrSeriesId
                             INNER JOIN table_episodes on table_episodes.sonarrEpisodeId = table_history.sonarrEpisodeId
                                  WHERE action IN (""" + ','.join(map(str, query_actions)) + """) AND timestamp > ? AND 
                                        score is not null
                               GROUP BY table_history.video_path, table_history.language""",
                              (minimum_timestamp,)).fetchall()
    movies_list = c.execute("""SELECT table_history_movie.video_path, table_history_movie.language,
                                      table_history_movie.score, table_movies.hearing_impaired, table_movies.sceneName,
                                      table_movies.title, table_movies.radarrId, MAX(table_history_movie.timestamp), 
                                      table_movies.languages, table_movies.forced
                                 FROM table_history_movie
                           INNER JOIN table_movies on table_movies.radarrId = table_history_movie.radarrId
                                WHERE action  IN (""" + ','.join(map(str, query_actions)) + """) AND timestamp > ? AND 
                                      score is not null
                             GROUP BY table_history_movie.video_path, table_history_movie.language""",
                            (minimum_timestamp,)).fetchall()
    db.close()

    episodes_to_upgrade = []
    if settings.general.getboolean('use_sonarr'):
        for episode in episodes_list:
            if os.path.exists(path_replace(episode[0])) and int(episode[2]) < 357:
                episodes_to_upgrade.append(episode)

    movies_to_upgrade = []
    if settings.general.getboolean('use_radarr'):
        for movie in movies_list:
            if os.path.exists(path_replace_movie(movie[0])) and int(movie[2]) < 117:
                movies_to_upgrade.append(movie)

    providers_list = get_providers()
    providers_auth = get_providers_auth()
    
    count_episode_to_upgrade = len(episodes_to_upgrade)
    count_movie_to_upgrade = len(movies_to_upgrade)

<<<<<<< HEAD
    for i, episode in enumerate(episodes_to_upgrade, 1):
        if episode[1] in ast.literal_eval(str(episode[9])):
            notifications.write(msg='Upgrading series subtitles : ' + str(i) + '/' + str(count_episode_to_upgrade),
                                queue='get_subtitle', duration='long')
            result = download_subtitle(path_replace(episode[0]), str(alpha3_from_alpha2(episode[1])),
                                       episode[3], episode[10], providers_list, providers_auth, str(episode[4]),
                                       episode[5], 'series', forced_minimum_score=int(episode[2]), is_upgrade=True)
            if result is not None:
                message = result[0]
                path = result[1]
                language_code = result[2]
                provider = result[3]
                score = result[4]
                store_subtitles(path_replace(episode[0]))
                history_log(3, episode[6], episode[7], message, path, language_code, provider, score)
                send_notifications(episode[6], episode[7], message)

    for i, movie in enumerate(movies_to_upgrade, 1):
        if movie[1] in ast.literal_eval(str(movie[8])):
            notifications.write(msg='Upgrading movie subtitles : ' + str(i) + '/' + str(count_movie_to_upgrade),
                                    queue='get_subtitle', duration='long')
            result = download_subtitle(path_replace_movie(movie[0]), str(alpha3_from_alpha2(movie[1])),
                                       movie[3], movie[9], providers_list, providers_auth, str(movie[4]),
                                       movie[5], 'movie', forced_minimum_score=int(movie[2]), is_upgrade=True)
            if result is not None:
                message = result[0]
                path = result[1]
                language_code = result[2]
                provider = result[3]
                score = result[4]
                store_subtitles_movie(path_replace_movie(movie[0]))
                history_log_movie(3, movie[6], message, path, language_code, provider, score)
                send_notifications_movie(movie[6], message)
=======
    if settings.general.getboolean('use_sonarr'):
        for i, episode in enumerate(episodes_to_upgrade, 1):
            if episode[9] != "None":
                if episode[1] in ast.literal_eval(str(episode[9])):
                    notifications.write(msg='Upgrading series subtitles...',
                                        queue='upgrade_subtitle', item=i, length=count_episode_to_upgrade)
                    result = download_subtitle(path_replace(episode[0]), str(alpha3_from_alpha2(episode[1])),
                                               episode[3], providers_list, providers_auth, str(episode[4]),
                                               episode[5], 'series', forced_minimum_score=int(episode[2]), is_upgrade=True)
                    if result is not None:
                        message = result[0]
                        path = result[1]
                        language_code = result[2]
                        provider = result[3]
                        score = result[4]
                        store_subtitles(path_replace(episode[0]))
                        history_log(3, episode[6], episode[7], message, path, language_code, provider, score)
                        send_notifications(episode[6], episode[7], message)

    if settings.general.getboolean('use_radarr'):
        for i, movie in enumerate(movies_to_upgrade, 1):
            if movie[8] != "None":
                if movie[1] in ast.literal_eval(str(movie[8])):
                    notifications.write(msg='Upgrading movie subtitles...',
                                            queue='upgrade_subtitle', item=i, length=count_movie_to_upgrade)
                    result = download_subtitle(path_replace_movie(movie[0]), str(alpha3_from_alpha2(movie[1])),
                                               movie[3], providers_list, providers_auth, str(movie[4]),
                                               movie[5], 'movie', forced_minimum_score=int(movie[2]), is_upgrade=True)
                    if result is not None:
                        message = result[0]
                        path = result[1]
                        language_code = result[2]
                        provider = result[3]
                        score = result[4]
                        store_subtitles_movie(path_replace_movie(movie[0]))
                        history_log_movie(3, movie[6], message, path, language_code, provider, score)
                        send_notifications_movie(movie[6], message)
>>>>>>> 07c37b82
<|MERGE_RESOLUTION|>--- conflicted
+++ resolved
@@ -480,7 +480,7 @@
             if language is not None:
                 notifications.write(msg='Searching for series subtitles...', queue='get_subtitle', item=i, length=count_episodes_details)
                 result = download_subtitle(path_replace(episode[0]), str(alpha3_from_alpha2(language)),
-                                            series_details[0], series_details[2], providers_list, 
+                                            series_details[0], series_details[2], providers_list,
                                             providers_auth, str(episode[3]), series_details[1], 'series')
                 if result is not None:
                     message = result[0]
@@ -839,41 +839,6 @@
     count_episode_to_upgrade = len(episodes_to_upgrade)
     count_movie_to_upgrade = len(movies_to_upgrade)
 
-<<<<<<< HEAD
-    for i, episode in enumerate(episodes_to_upgrade, 1):
-        if episode[1] in ast.literal_eval(str(episode[9])):
-            notifications.write(msg='Upgrading series subtitles : ' + str(i) + '/' + str(count_episode_to_upgrade),
-                                queue='get_subtitle', duration='long')
-            result = download_subtitle(path_replace(episode[0]), str(alpha3_from_alpha2(episode[1])),
-                                       episode[3], episode[10], providers_list, providers_auth, str(episode[4]),
-                                       episode[5], 'series', forced_minimum_score=int(episode[2]), is_upgrade=True)
-            if result is not None:
-                message = result[0]
-                path = result[1]
-                language_code = result[2]
-                provider = result[3]
-                score = result[4]
-                store_subtitles(path_replace(episode[0]))
-                history_log(3, episode[6], episode[7], message, path, language_code, provider, score)
-                send_notifications(episode[6], episode[7], message)
-
-    for i, movie in enumerate(movies_to_upgrade, 1):
-        if movie[1] in ast.literal_eval(str(movie[8])):
-            notifications.write(msg='Upgrading movie subtitles : ' + str(i) + '/' + str(count_movie_to_upgrade),
-                                    queue='get_subtitle', duration='long')
-            result = download_subtitle(path_replace_movie(movie[0]), str(alpha3_from_alpha2(movie[1])),
-                                       movie[3], movie[9], providers_list, providers_auth, str(movie[4]),
-                                       movie[5], 'movie', forced_minimum_score=int(movie[2]), is_upgrade=True)
-            if result is not None:
-                message = result[0]
-                path = result[1]
-                language_code = result[2]
-                provider = result[3]
-                score = result[4]
-                store_subtitles_movie(path_replace_movie(movie[0]))
-                history_log_movie(3, movie[6], message, path, language_code, provider, score)
-                send_notifications_movie(movie[6], message)
-=======
     if settings.general.getboolean('use_sonarr'):
         for i, episode in enumerate(episodes_to_upgrade, 1):
             if episode[9] != "None":
@@ -910,5 +875,4 @@
                         score = result[4]
                         store_subtitles_movie(path_replace_movie(movie[0]))
                         history_log_movie(3, movie[6], message, path, language_code, provider, score)
-                        send_notifications_movie(movie[6], message)
->>>>>>> 07c37b82
+                        send_notifications_movie(movie[6], message)