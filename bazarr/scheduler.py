--- conflicted
+++ resolved
@@ -6,17 +6,12 @@
 from get_movies import update_movies
 from list_subtitles import store_subtitles
 from get_subtitle import wanted_search_missing_subtitles
-<<<<<<< HEAD
 from get_args import args
 
 if not args.no_update:
     from check_update import check_and_apply_update
-=======
-if no_update is False:
-    from check_update import check_and_apply_update, check_releases
 else:
     from check_update import check_releases
->>>>>>> 42cf864c
 
 from apscheduler.schedulers.background import BackgroundScheduler
 from apscheduler.triggers.interval import IntervalTrigger
@@ -80,16 +75,11 @@
         scheduler.add_job(check_and_apply_update, IntervalTrigger(hours=6), max_instances=1, coalesce=True,
                           misfire_grace_time=15, id='update_bazarr', name='Update bazarr from source on Github')
     else:
-<<<<<<< HEAD
-        scheduler.add_job(check_and_apply_update, CronTrigger(year='2100'), hour=4, id='update_bazarr',
-                          name='Update bazarr from source on Github')
-=======
         scheduler.add_job(check_and_apply_update, CronTrigger(year='2100'), hour=4, id='update_bazarr', name='Update bazarr from source on Github')
         scheduler.add_job(check_releases, IntervalTrigger(hours=6), max_instances=1, coalesce=True, misfire_grace_time=15, id='update_release', name='Update release info')
 else:
     scheduler.add_job(check_releases, IntervalTrigger(hours=6), max_instances=1, coalesce=True, misfire_grace_time=15,
                       id='update_release', name='Update release info')
->>>>>>> 42cf864c
 
 if integration[12] is True:
     scheduler.add_job(update_series, IntervalTrigger(minutes=1), max_instances=1, coalesce=True, misfire_grace_time=15,
