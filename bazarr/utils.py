# coding=utf-8

import os
import time
import platform
import sys
import logging
import requests

from whichcraft import which
from get_args import args
<<<<<<< HEAD
from database import TableHistory, TableHistoryMovie
=======
from config import settings, url_sonarr, url_radarr
>>>>>>> d5c0061c

from subliminal import region as subliminal_cache_region
import datetime
import glob


def history_log(action, sonarrSeriesId, sonarrEpisodeId, description, video_path=None, language=None, provider=None,
                score=None, forced=False):
    TableHistory.insert(
        {
            TableHistory.action: action,
            TableHistory.sonarr_series_id: sonarrSeriesId,
            TableHistory.sonarr_episode_id: sonarrEpisodeId,
            TableHistory.timestamp: time.time(),
            TableHistory.description: description,
            TableHistory.video_path: video_path,
            TableHistory.language: language,
            TableHistory.provider: provider,
            TableHistory.score: score
        }
    ).execute()


def history_log_movie(action, radarrId, description, video_path=None, language=None, provider=None, score=None,
                      forced=False):
    TableHistoryMovie.insert(
        {
            TableHistoryMovie.action: action,
            TableHistoryMovie.radarr_id: radarrId,
            TableHistoryMovie.timestamp: time.time(),
            TableHistoryMovie.description: description,
            TableHistoryMovie.video_path: video_path,
            TableHistoryMovie.language: language,
            TableHistoryMovie.provider: provider,
            TableHistoryMovie.score: score
        }
    ).execute()


def get_binary(name):
    binaries_dir = os.path.realpath(os.path.join(os.path.dirname(__file__), '..', 'bin'))

    exe = None
    installed_exe = which(name)

    if installed_exe and os.path.isfile(installed_exe):
        return installed_exe
    else:
        if platform.system() == "Windows":  # Windows
            exe = os.path.abspath(os.path.join(binaries_dir, "Windows", "i386", name, "%s.exe" % name))

        elif platform.system() == "Darwin":  # MacOSX
            exe = os.path.abspath(os.path.join(binaries_dir, "MacOSX", "i386", name, name))

        elif platform.system() == "Linux":  # Linux
            exe = os.path.abspath(os.path.join(binaries_dir, "Linux", platform.machine(), name, name))

    if exe and os.path.isfile(exe):
        return exe


def cache_maintenance():
    main_cache_validity = 14  # days
    pack_cache_validity = 4  # days

    logging.info("BAZARR Running cache maintenance")
    now = datetime.datetime.now()

    def remove_expired(path, expiry):
        mtime = datetime.datetime.fromtimestamp(os.path.getmtime(path))
        if mtime + datetime.timedelta(days=expiry) < now:
            try:
                os.remove(path)
            except (IOError, OSError):
                logging.debug("Couldn't remove cache file: %s", os.path.basename(path))

    # main cache
    for fn in subliminal_cache_region.backend.all_filenames:
        remove_expired(fn, main_cache_validity)

    # archive cache
    for fn in glob.iglob(os.path.join(args.config_dir, "*.archive")):
        remove_expired(fn, pack_cache_validity)


def get_sonarr_version():
    use_sonarr = settings.general.getboolean('use_sonarr')
    apikey_sonarr = settings.sonarr.apikey
    sv = url_sonarr + "/api/system/status?apikey=" + apikey_sonarr
    sonarr_version = ''
    if use_sonarr:
        try:
            sonarr_version = requests.get(sv, timeout=15, verify=False).json()['version']
        except:
            sonarr_version = ''

    return sonarr_version


def get_radarr_version():
    use_radarr = settings.general.getboolean('use_radarr')
    apikey_radarr = settings.radarr.apikey
    rv = url_radarr + "/api/system/status?apikey=" + apikey_radarr
    radarr_version = ''
    if use_radarr:
        try:
            radarr_version = requests.get(rv, timeout=15, verify=False).json()['version']
        except:
            radarr_version = ''

    return radarr_version<|MERGE_RESOLUTION|>--- conflicted
+++ resolved
@@ -9,11 +9,8 @@
 
 from whichcraft import which
 from get_args import args
-<<<<<<< HEAD
+from config import settings, url_sonarr, url_radarr
 from database import TableHistory, TableHistoryMovie
-=======
-from config import settings, url_sonarr, url_radarr
->>>>>>> d5c0061c
 
 from subliminal import region as subliminal_cache_region
 import datetime
