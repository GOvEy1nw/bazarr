--- conflicted
+++ resolved
@@ -61,30 +61,6 @@
                     logging.debug("BAZARR external subtitles detected: " + str(language))
                     actual_subtitles.append([str(language), path_replace_reverse(os.path.join(os.path.dirname(file), subtitle))])
                 else:
-<<<<<<< HEAD
-                    with open(path_replace(os.path.join(os.path.dirname(file), subtitle)), 'r') as f:
-                        text = list(islice(f, 100))
-                        text = ' '.join(text)
-                        encoding = UnicodeDammit(text)
-                        try:
-                            text = text.decode(encoding.original_encoding)
-                            detected_language = langdetect.detect(text)
-                        except Exception as e:
-                            logging.exception('BAZARR Error trying to detect character encoding for this subtitles file: ' + path_replace(os.path.join(os.path.dirname(file), subtitle)) + ' You should try to delete this subtitles file manually and ask Bazarr to download it again.')
-                        else:
-                            if len(detected_language) > 0:
-                                actual_subtitles.append([str(detected_language), path_replace_reverse(os.path.join(os.path.dirname(file), subtitle))])
-
-            conn_db = sqlite3.connect(os.path.join(config_dir, 'db/bazarr.db'), timeout=30)
-            c_db = conn_db.cursor()
-
-            c_db.execute("UPDATE table_episodes SET subtitles = ? WHERE path = ?", (str(actual_subtitles), path_replace_reverse(file)))
-            conn_db.commit()
-
-            c_db.close()
-    else:
-        logging.error('BAZARR This file does not exist or is not accessible by Bazarr (check your path mapping?): ' + file)
-=======
                     if os.path.splitext(subtitle)[1] != ".sub":
                         logging.debug("BAZARR falling back to file content analysis to detect language.")
                         with open(path_replace(os.path.join(os.path.dirname(file), subtitle)), 'r') as f:
@@ -112,7 +88,6 @@
         logging.debug("BAZARR this file doesn't seems to exist or isn't accessible.")
 
     logging.debug('BAZARR ended subtitles indexing for this file: ' + file)
->>>>>>> 9d4e4483
 
     return actual_subtitles
 
@@ -183,13 +158,9 @@
 
         c_db.close()
     else:
-<<<<<<< HEAD
-        logging.error('BAZARR This file does not exist or is not accessible by Bazarr (check your path mapping?): ' + file)
-=======
         logging.debug("BAZARR this file doesn't seems to exist or isn't accessible.")
 
     logging.debug('BAZARR ended subtitles indexing for this file: ' + file)
->>>>>>> 9d4e4483
 
     return actual_subtitles
 
