import enzyme
import logging
import os
import subprocess
import locale

from config import settings
from utils import get_binary

class NotMKVAndNoFFprobe(Exception):
    pass

class FFprobeError(Exception):
    pass

class EmbeddedSubsReader:
    def __init__(self):
        self.ffprobe = get_binary("ffprobe")
    
    def list_languages(self, file):
<<<<<<< HEAD
        subtitles_list = []

        if os.path.splitext(file)[1] == '.mkv':
            with open(file, 'rb') as f:
                mkv = enzyme.MKV(f)
            for subtitle_track in mkv.subtitle_tracks:
                subtitles_list.append([subtitle_track.language, subtitle_track.forced])
        else:
            if self.ffprobe:
                detected_languages = []
                try:
                    detected_languages = subprocess.check_output([self.ffprobe, "-loglevel", "error", "-select_streams", "s", "-show_entries", "stream_tags=language", "-of", "csv=p=0", file.encode(locale.getpreferredencoding())], universal_newlines=True, stderr=subprocess.STDOUT).strip().split("\n")
                except subprocess.CalledProcessError as e:
                    raise FFprobeError(e.output)
                else:
                    for detected_language in detected_languages:
                        subtitles_list.append([detected_language, False])
                        # I can't get the forced flag from ffprobe so I always assume it as not forced

        return subtitles_list

=======
        if self.ffprobe:
            try:
                if not settings.general.getboolean('ignore_pgs_subs'):
                    subtitle_languages = subprocess.check_output([self.ffprobe, "-loglevel", "error", "-select_streams", "s", "-show_entries", "stream_tags=language", "-of", "csv=p=0", file.encode(locale.getpreferredencoding())], universal_newlines=True, stderr=subprocess.STDOUT).strip()
                    if not subtitle_languages:
                        return []
                    return subtitle_languages.split('\n')
                subtitle_tracks = subprocess.check_output([self.ffprobe, "-loglevel", "error", "-select_streams", "s", "-show_entries", "stream=codec_name:stream_tags=language", "-of", "csv=p=0", file.encode(locale.getpreferredencoding())], universal_newlines=True, stderr=subprocess.STDOUT).strip()
                if not subtitle_tracks:
                    return []
                subtitle_tracks = subtitle_tracks.split('\n')
                return [lang for (sub_type, lang) in map(lambda subtitle_track: subtitle_track.split(','), subtitle_tracks) if sub_type != 'hdmv_pgs_subtitle']
            except subprocess.CalledProcessError as e:
                raise FFprobeError(e.output)
        if os.path.splitext(file)[1] != '.mkv':
            raise NotMKVAndNoFFprobe()
        with open(file, 'rb') as f:
            mkv = enzyme.MKV(f)
        if not settings.general.getboolean('ignore_pgs_subs'):
            return [subtitle_track.language for subtitle_track in mkv.subtitle_tracks]
        return [subtitle_track.language for subtitle_track in mkv.subtitle_tracks if subtitle_track.codec_id != "S_HDMV/PGS"]
>>>>>>> 70296390

embedded_subs_reader = EmbeddedSubsReader()<|MERGE_RESOLUTION|>--- conflicted
+++ resolved
@@ -18,7 +18,6 @@
         self.ffprobe = get_binary("ffprobe")
     
     def list_languages(self, file):
-<<<<<<< HEAD
         subtitles_list = []
 
         if os.path.splitext(file)[1] == '.mkv':
@@ -40,28 +39,5 @@
 
         return subtitles_list
 
-=======
-        if self.ffprobe:
-            try:
-                if not settings.general.getboolean('ignore_pgs_subs'):
-                    subtitle_languages = subprocess.check_output([self.ffprobe, "-loglevel", "error", "-select_streams", "s", "-show_entries", "stream_tags=language", "-of", "csv=p=0", file.encode(locale.getpreferredencoding())], universal_newlines=True, stderr=subprocess.STDOUT).strip()
-                    if not subtitle_languages:
-                        return []
-                    return subtitle_languages.split('\n')
-                subtitle_tracks = subprocess.check_output([self.ffprobe, "-loglevel", "error", "-select_streams", "s", "-show_entries", "stream=codec_name:stream_tags=language", "-of", "csv=p=0", file.encode(locale.getpreferredencoding())], universal_newlines=True, stderr=subprocess.STDOUT).strip()
-                if not subtitle_tracks:
-                    return []
-                subtitle_tracks = subtitle_tracks.split('\n')
-                return [lang for (sub_type, lang) in map(lambda subtitle_track: subtitle_track.split(','), subtitle_tracks) if sub_type != 'hdmv_pgs_subtitle']
-            except subprocess.CalledProcessError as e:
-                raise FFprobeError(e.output)
-        if os.path.splitext(file)[1] != '.mkv':
-            raise NotMKVAndNoFFprobe()
-        with open(file, 'rb') as f:
-            mkv = enzyme.MKV(f)
-        if not settings.general.getboolean('ignore_pgs_subs'):
-            return [subtitle_track.language for subtitle_track in mkv.subtitle_tracks]
-        return [subtitle_track.language for subtitle_track in mkv.subtitle_tracks if subtitle_track.codec_id != "S_HDMV/PGS"]
->>>>>>> 70296390
 
 embedded_subs_reader = EmbeddedSubsReader()