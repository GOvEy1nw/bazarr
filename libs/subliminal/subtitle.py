# -*- coding: utf-8 -*-
import codecs
import logging
import os

import chardet
import pysrt

from .score import get_equivalent_release_groups
from .video import Episode, Movie
from .utils import sanitize, sanitize_release_group


logger = logging.getLogger(__name__)

#: Subtitle extensions
SUBTITLE_EXTENSIONS = ('.srt', '.sub', '.smi', '.txt', '.ssa', '.ass', '.mpl')


class Subtitle(object):
    """Base class for subtitle.

    :param language: language of the subtitle.
    :type language: :class:`~babelfish.language.Language`
    :param bool hearing_impaired: whether or not the subtitle is hearing impaired.
    :param page_link: URL of the web page from which the subtitle can be downloaded.
    :type page_link: str
    :param encoding: Text encoding of the subtitle.
    :type encoding: str

    """
    #: Name of the provider that returns that class of subtitle
    provider_name = ''

    def __init__(self, language, hearing_impaired=False, page_link=None, encoding=None):
        #: Language of the subtitle
        self.language = language

        #: Whether or not the subtitle is hearing impaired
        self.hearing_impaired = hearing_impaired

        #: URL of the web page from which the subtitle can be downloaded
        self.page_link = page_link

        #: Content as bytes
        self.content = None

        #: Encoding to decode with when accessing :attr:`text`
        self.encoding = None

        # validate the encoding
        if encoding:
            try:
                self.encoding = codecs.lookup(encoding).name
            except (TypeError, LookupError):
                logger.debug('Unsupported encoding %s', encoding)

    @property
    def id(self):
        """Unique identifier of the subtitle"""
        raise NotImplementedError

    @property
    def text(self):
        """Content as string

        If :attr:`encoding` is None, the encoding is guessed with :meth:`guess_encoding`

        """
        if not self.content:
            return

        if self.encoding:
            return self.content.decode(self.encoding, errors='replace')

        return self.content.decode(self.guess_encoding(), errors='replace')

    def is_valid(self):
        """Check if a :attr:`text` is a valid SubRip format.

        :return: whether or not the subtitle is valid.
        :rtype: bool

        """
        if not self.text:
            return False

        try:
            pysrt.from_string(self.text, error_handling=pysrt.ERROR_RAISE)
        except pysrt.Error as e:
            if e.args[0] < 80:
                return False

        return True

    def guess_encoding(self):
        """Guess encoding using the language, falling back on chardet.

        :return: the guessed encoding.
        :rtype: str

        """
        logger.info('Guessing encoding for language %s', self.language)

        # always try utf-8 first
        encodings = ['utf-8']

        # add language-specific encodings
        if self.language.alpha3 == 'zho':
            encodings.extend(['gb18030', 'big5'])
        elif self.language.alpha3 == 'jpn':
            encodings.append('shift-jis')
        elif self.language.alpha3 == 'ara':
            encodings.append('windows-1256')
        elif self.language.alpha3 == 'heb':
            encodings.append('windows-1255')
        elif self.language.alpha3 == 'tur':
            encodings.extend(['iso-8859-9', 'windows-1254'])
        elif self.language.alpha3 == 'pol':
            # Eastern European Group 1
            encodings.extend(['windows-1250'])
        elif self.language.alpha3 == 'bul':
            # Eastern European Group 2
            encodings.extend(['windows-1251'])
        else:
            # Western European (windows-1252)
            encodings.append('latin-1')

        # try to decode
        logger.debug('Trying encodings %r', encodings)
        for encoding in encodings:
            try:
                self.content.decode(encoding)
            except UnicodeDecodeError:
                pass
            else:
                logger.info('Guessed encoding %s', encoding)
                return encoding

        logger.warning('Could not guess encoding from language')

        # fallback on chardet
        encoding = chardet.detect(self.content)['encoding']
        logger.info('Chardet found encoding %s', encoding)

        return encoding

    def get_matches(self, video):
        """Get the matches against the `video`.

        :param video: the video to get the matches with.
        :type video: :class:`~subliminal.video.Video`
        :return: matches of the subtitle.
        :rtype: set

        """
        raise NotImplementedError

    def __hash__(self):
        return hash(self.provider_name + '-' + self.id)

    def __repr__(self):
        return '<%s %r [%s]>' % (self.__class__.__name__, self.id, self.language)


def get_subtitle_path(video_path, language=None, extension='.srt'):
    """Get the subtitle path using the `video_path` and `language`.

    :param str video_path: path to the video.
    :param language: language of the subtitle to put in the path.
    :type language: :class:`~babelfish.language.Language`
    :param str extension: extension of the subtitle.
    :return: path of the subtitle.
    :rtype: str

    """
    subtitle_root = os.path.splitext(video_path)[0]

    if language:
        subtitle_root += '.' + str(language)

    return subtitle_root + extension


def guess_matches(video, guess, partial=False):
    """Get matches between a `video` and a `guess`.

    If a guess is `partial`, the absence information won't be counted as a match.

    :param video: the video.
    :type video: :class:`~subliminal.video.Video`
    :param guess: the guess.
    :type guess: dict
    :param bool partial: whether or not the guess is partial.
    :return: matches between the `video` and the `guess`.
    :rtype: set

    """
    matches = set()
    if isinstance(video, Episode):
        # series
        if video.series and 'title' in guess and sanitize(guess['title']) == sanitize(video.series):
            matches.add('series')
        # title
        if video.title and 'episode_title' in guess and sanitize(guess['episode_title']) == sanitize(video.title):
            matches.add('title')
        # season
        if video.season and 'season' in guess and guess['season'] == video.season:
            matches.add('season')
        # episode
        # Currently we only have single-ep support (guessit returns a multi-ep as a list with int values)
        # Most providers only support single-ep, so make sure it contains only 1 episode
        # In case of multi-ep, take the lowest episode (subtitles will normally be available on lowest episode number)
        if video.episode and 'episode' in guess:
            episode_guess = guess['episode']
            episode = min(episode_guess) if episode_guess and isinstance(episode_guess, list) else episode_guess
            if episode == video.episode:
                matches.add('episode')
        # year
        if video.year and 'year' in guess and guess['year'] == video.year:
            matches.add('year')
        # count "no year" as an information
        if not partial and video.original_series and 'year' not in guess:
            matches.add('year')
    elif isinstance(video, Movie):
        # year
        if video.year and 'year' in guess and guess['year'] == video.year:
            matches.add('year')
        # title
        if video.title and 'title' in guess and sanitize(guess['title']) == sanitize(video.title):
            matches.add('title')
    # release_group
    if (video.release_group and 'release_group' in guess and
            sanitize_release_group(guess['release_group']) in
            get_equivalent_release_groups(sanitize_release_group(video.release_group))):
        matches.add('release_group')
    # resolution
    if video.resolution and 'screen_size' in guess and guess['screen_size'] == video.resolution:
        matches.add('resolution')
    # format
<<<<<<< HEAD
    if video.format and 'format' in guess and guess['format'].lower() == video.format.lower():
        matches.add('format')
=======
    if 'format' in guess and video.format:
        formats = guess["format"]
        if not isinstance(formats, types.ListType):
            formats = [formats]

        video_formats = video.format
        if not isinstance(video_formats, types.ListType):
            video_formats = [video_formats]

        lwr = lambda x: "tv" if x in ("HDTV", "SDTV", "TV") else x.lower()

        if set(list(map(lwr, formats))) & set(list(map(lwr, video_formats))):
            matches.add('format')
>>>>>>> 9ea3a4f2
    # video_codec
    if video.video_codec and 'video_codec' in guess and guess['video_codec'] == video.video_codec:
        matches.add('video_codec')
    # audio_codec
    if video.audio_codec and 'audio_codec' in guess and guess['audio_codec'] == video.audio_codec:
        matches.add('audio_codec')

    return matches


def fix_line_ending(content):
    """Fix line ending of `content` by changing it to \n.

    :param bytes content: content of the subtitle.
    :return: the content with fixed line endings.
    :rtype: bytes

    """
    return content.replace(b'\r\n', b'\n').replace(b'\r', b'\n')<|MERGE_RESOLUTION|>--- conflicted
+++ resolved
@@ -5,6 +5,8 @@
 
 import chardet
 import pysrt
+
+import types
 
 from .score import get_equivalent_release_groups
 from .video import Episode, Movie
@@ -238,10 +240,6 @@
     if video.resolution and 'screen_size' in guess and guess['screen_size'] == video.resolution:
         matches.add('resolution')
     # format
-<<<<<<< HEAD
-    if video.format and 'format' in guess and guess['format'].lower() == video.format.lower():
-        matches.add('format')
-=======
     if 'format' in guess and video.format:
         formats = guess["format"]
         if not isinstance(formats, types.ListType):
@@ -255,7 +253,6 @@
 
         if set(list(map(lwr, formats))) & set(list(map(lwr, video_formats))):
             matches.add('format')
->>>>>>> 9ea3a4f2
     # video_codec
     if video.video_codec and 'video_codec' in guess and guess['video_codec'] == video.video_codec:
         matches.add('video_codec')
